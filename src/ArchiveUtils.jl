using Downloads, Tar, p7zip_jll, SimpleBufferStream, SHA

export unpack, list_tarball_files, verify, download_verify

function detect_compressor(header::Vector)
    compressor_magic_bytes = Dict(
        "gzip" => [0x1f, 0x8b],
        "xz" => [0xfd, 0x37, 0x7a, 0x58, 0x5A, 0x00],
        "zstd" => [0x28, 0xB5, 0x2F, 0xFD],
        "bzip2" => [0x42, 0x5a, 0x68],
    )
    for (compressor, magic) in compressor_magic_bytes
        lm = length(magic)
        if length(header) >= lm && header[1:lm] == magic
            return compressor
        end
    end
    return nothing
end

function decompress(path::AbstractString)
    # Read the first few bytes of data to classify it:
    compressor = open(path) do io
        detect_compressor(read(io, 6))
    end
    if compressor === nothing
        error("Called decompress() on uncompressed file")
    end

    p7zip() do p7z
        # Launch p7zip as our decompressor engine, clueing it in to the compressor
        p = open(`$p7z e $(path) -so -t$(compressor)`; read=true)
        return p.out
    end
end

# Many functions don't like `PipeEndpoint`, so we interface with a BufferStream
function buff_wrap(io::IO; blocksize = 2*1024*1024)
    buff = BufferStream(blocksize)
    @async begin
        while !eof(io)
            write(buff, readavailable(io))
        end
        close(buff)
    end
    return buff
end


# Reimplement Pkg.PlatformEngines verbs using Tar and Downloader
function unpack(tarball_path::AbstractString, dest::AbstractString)
    mkpath(dest)

    @sync begin
        Tar.extract(decompress(tarball_path), dest)
    end
end

function list_tarball_files(tarball_path::AbstractString)
    @sync begin
        # Decompress to a file, since `Tar.list()` can't feed off of a BufferStream yet
        mktemp() do path, _
            function remove_dotslash(path)
                if startswith(path, "./")
                    return string(path[3:end])
                end
                return path
            end
            return String[remove_dotslash(h.path) for h in Tar.list(buff_wrap(decompress(tarball_path)))]
        end
    end
end

function verify(path::AbstractString, hash::AbstractString; hash_path::AbstractString="$(path).sha256")
    # Check hash string format
    if !occursin(r"^[0-9a-f]{64}$"i, hash)
        msg = "Hash value must be 64 hexadecimal characters (256 bits), "
        if !isascii(hash)
            msg *= "given hash value is non-ASCII"
        elseif occursin(r"^[0-9a-f]*$"i, hash)
            msg *= "given hash value has the wrong length ($(length(hash)))"
        else
            msg *= "given hash value contains non-hexadecimal characters"
        end
        msg *= ": $(repr(hash))"
        error(msg)
    end
    hash = lowercase(hash)


    # First, it must exist
    if isfile(hash_path)
        # Next, it must contain the same hash as what we're verifying against
        if read(hash_path, String) == hash
            # Next, it must be no older than the actual path
            if stat(hash_path).mtime >= stat(path).mtime
                return true
            end
        end
    end

    calc_hash = open(path) do file
        bytes2hex(sha256(file))
    end
    @assert occursin(r"^[0-9a-f]{64}$", calc_hash)

    if calc_hash != hash
        msg  = "Hash Mismatch!\n"
        msg *= "  Expected sha256:   $hash\n"
        msg *= "  Calculated sha256: $calc_hash"
        @error(msg)
        return false
    end

    # Try to save a hash cache if everything worked out fine
    try
        open(hash_path, "w") do file
            write(file, hash)
        end
    catch e
        if isa(e, InterruptException)
            rethrow(e)
        end
    end

    return true
end

function download_verify(url, hash, path)
<<<<<<< HEAD
    # Temporarily shell out to `curl` to download, until `Downloads` bugs are squashed
    try
        run(`curl -C - -s -\# -f -L $(url) -o $(path)`)
    catch e
        # Downloads throws an ErrorException, so we'll do the same
        error("download failed: $(e)")
    end
    #Downloads.download(url, path)
    verify(path, hash) || error("Verification failed")
=======
    if isfile(path) && verify(path, hash)
        @info "Cached file found in $(path)"
    else
        @info "Downloading $(url) to $(path)..."
        Downloads.download(url, path)
        verify(path, hash) || error("Verification failed")
    end
>>>>>>> 20221949
end<|MERGE_RESOLUTION|>--- conflicted
+++ resolved
@@ -127,23 +127,18 @@
 end
 
 function download_verify(url, hash, path)
-<<<<<<< HEAD
-    # Temporarily shell out to `curl` to download, until `Downloads` bugs are squashed
-    try
-        run(`curl -C - -s -\# -f -L $(url) -o $(path)`)
-    catch e
-        # Downloads throws an ErrorException, so we'll do the same
-        error("download failed: $(e)")
-    end
-    #Downloads.download(url, path)
-    verify(path, hash) || error("Verification failed")
-=======
     if isfile(path) && verify(path, hash)
         @info "Cached file found in $(path)"
     else
+        mkpath(dirname(path))
         @info "Downloading $(url) to $(path)..."
-        Downloads.download(url, path)
+        # Temporarily shell out to `curl` to download, until `Downloads` bugs are squashed
+        try
+            run(`curl -C - -s -\# -f -L $(url) -o $(path)`)
+        catch e
+            # Downloads throws an ErrorException, so we'll do the same
+            error("download failed: $(e)")
+        end
         verify(path, hash) || error("Verification failed")
     end
->>>>>>> 20221949
 end