import Base: strip
abstract type Runner; end

function target_nbits(target::AbstractString)
    if startswith(target, "i686-") || startswith(target, "arm-")
        return "32"
    else
        return "64"
    end
end

function target_proc_family(target::AbstractString)
    if startswith(target, "arm") || startswith(target, "aarch")
        return "arm"
    elseif startswith(target, "power")
        return "power"
    else
        return "intel"
    end
end

function target_dlext(target::AbstractString)
    if endswith(target, "-mingw32")
        return "dll"
    elseif occursin("-apple-", target)
        return "dylib"
    else
        return "so"
    end
end

function target_exeext(target::AbstractString)
    if endswith(target, "-mingw32")
        return ".exe"
    else
        return ""
    end
end

"""
    generate_compiler_wrappers(p::Platform, bin_path::AbstractString)

We generate a set of compiler wrapper scripts within our build environment to force all
build systems to honor the necessary sets of compiler flags to build for our systems.
Note that while `platform_envs()` sets many environment variables, those values are
intended to be optional/overridable.  These values, while still overridable by directly
invoking a compiler binary directly (e.g. /opt/{target}/bin/{target}-gcc), are much more
difficult to override, as the flags embedded in these wrappers are absolutely necessary,
and even simple programs will not compile without them.
"""
function generate_compiler_wrappers!(platform::Platform; bin_path::AbstractString,
                                     host_platform::Platform = Linux(:x86_64; libc=:musl),
                                     rust_platform::Platform = Linux(:x86_64; libc=:glibc),
                                     compilers::Vector{Symbol} = [:c])
    global use_ccache

    # Wipe that directory out, in case it already had compiler wrappers
    rm(bin_path; recursive=true, force=true)
    mkpath(bin_path)

    # Convert platform to a triplet, but strip out the ABI parts
    target = triplet(abi_agnostic(platform))
    host_target = triplet(abi_agnostic(host_platform))
    rust_target = triplet(abi_agnostic(rust_platform))

    # If we should use ccache, prepend this to every compiler invocation
    ccache = use_ccache ? "ccache" : ""

    function wrapper(io::IO, prog::String;
                     allow_ccache::Bool = true,
                     hash_args::Bool = false,
                     extra_cmds::String = "",
                     link_only_flags::Vector = String[],
                     env::Dict{String,String} = Dict{String,String}())
        write(io, """
        #!/bin/bash
        # This compiler wrapper script brought into existence by `generate_compiler_wrappers()`

        if [ "x\${SUPER_VERBOSE}" = "x" ]; then
            vrun() { "\$@"; }
        else
            vrun() { echo -e "\\e[96m\$@\\e[0m" >&2; "\$@"; }
        fi

        PRE_FLAGS=()
        POST_FLAGS=()
        """)

        # Sometimes we need to look at the hash of our arguments
        if hash_args
            write(io, """
            ARGS_HASH="\$(echo -n "\$*" | sha1sum | cut -c1-8)"
            """)
        end

        # If we're given link-only flags, include them only if `-c` is not provided.
        if !isempty(link_only_flags)
            println(io)
            println(io, "if [[ \" \$@ \" != *' -c '* ]] && [[ \" \$@ \" != *' -E '* ]] && [[ \" \$@ \" != *' -M '* ]]; then")
            for lf in link_only_flags
                println(io, "    POST_FLAGS+=( '$lf' )")
            end
            println(io, "fi")
            println(io)
        end

        # Insert extra commands from the user (usually some kind of conditional setting
        # of PRE_FLAGS and POST_FLAGS)
        println(io)
        write(io, extra_cmds)
        println(io)

        for (name, val) in env
            write(io, "export $(name)=\"$(val)\"\n")
        end

        if allow_ccache
            write(io, """
            if [ \${USE_CCACHE} == "true" ]; then
                vrun ccache $(prog) "\${PRE_FLAGS[@]}" "\$@" "\${POST_FLAGS[@]}"
            else
                vrun $(prog) \${PRE_FLAGS[@]} "\$@" "\${POST_FLAGS[@]}"
            fi
            """)
        else
            write(io, """
            vrun $(prog) "\$@"
            """)
        end
    end
    
    # Helper invocations
    target_tool(io::IO, tool::String, args...; kwargs...) = wrapper(io, "/opt/$(target)/bin/$(target)-$(tool)", args...; kwargs...)
    llvm_tool(io::IO, tool::String, args...; kwargs...) = wrapper(io, "/opt/$(host_target)/bin/llvm-$(tool)", args...; kwargs...)

    ## Set up flag mappings
    function base_gcc_flags(p::Platform, FLAGS::String = "")
        # Force propler cxx11 string ABI usage w00t w00t
        if compiler_abi(p).cxxstring_abi == :cxx11
            FLAGS *= " -D_GLIBCXX_USE_CXX11_ABI=1"
        elseif compiler_abi(p).cxxstring_abi == :cxx03
            FLAGS *= " -D_GLIBCXX_USE_CXX11_ABI=0"
        end

        # Use hash of arguments to provide consistent, unique random seed
        FLAGS *= " -frandom-seed=0x\${ARGS_HASH}"
        return FLAGS
    end

    gcc_flags(p::Platform) = base_gcc_flags(p)
    clang_targeting_laser(p::Platform) = "-target $(triplet(p)) --sysroot=/opt/$(triplet(p))/$(triplet(p))/sys-root"
    fortran_flags(p::Platform) = ""

    function gcc_flags(p::MacOS)
        FLAGS = base_gcc_flags(p)

        # Always ask for a minimum macOS version of 10.8, as is default for the whole Julia world
        FLAGS *= " -mmacosx-version-min=10.8"

        # On macOS, if we're on an old GCC, the default -syslibroot that gets
        # passed to the linker isn't calculated correctly, so we have to manually set it.
        if select_gcc_version(p).major == 4
            FLAGS *= " -Wl,-syslibroot,/opt/$(target)/$(target)/sys-root"
        end
        return FLAGS
    end

    function fortran_flags(p::MacOS)
        FLAGS = ""

        # Always ask for a minimum macOS version of 10.8, as is default for the whole Julia world
        FLAGS *= " -mmacosx-version-min=10.8"

        # On macOS, if we're on an old GCC, the default -syslibroot that gets
        # passed to the linker isn't calculated correctly, so we have to manually set it.
        if select_gcc_version(p).major == 4
            FLAGS *= " -Wl,-syslibroot,/opt/$(target)/$(target)/sys-root"
        end
        return FLAGS
    end
        
    # For MacOS and FreeBSD, we don't set `-rtlib`, and FreeBSD is special-cased within the LLVM source tree
    # to not allow for -gcc-toolchain, which means that we have to manually add the location of libgcc_s.  LE SIGH.
    # We do that within `clang_linker_flags()`, so that we don't get "unused argument" warnings all over the place.
    # https://github.com/llvm-mirror/clang/blob/f3b7928366f63b51ffc97e74f8afcff497c57e8d/lib/Driver/ToolChains/FreeBSD.cpp
    clang_flags(p::MacOS) = clang_targeting_laser(p) #"$(clang_targeting_laser(p)) --gcc-toolchain=/opt/$(triplet(p))"
    clang_flags(p::FreeBSD) = clang_targeting_laser(p)
    # For everything else, there's MasterCard (TM) (.... also, we need to provide `-rtlib=libgcc` because clang-builtins are broken)
    clang_flags(p::Platform) = "$(clang_targeting_laser(p)) --gcc-toolchain=/opt/$(triplet(p)) -rtlib=libgcc"


    # On macos, we want to use a particular linker with clang.  But we want to avoid warnings about unused
    # flags when just compiling, so we put it into "linker-only flags".
    clang_link_flags(p::Platform) = String[]
    clang_link_flags(p::FreeBSD) = ["-L/opt/$(target)/$(target)/lib"]
    clang_link_flags(p::MacOS) = ["-L/opt/$(target)/$(target)/lib", "-fuse-ld=macos"]

    gcc_link_flags(p::Platform) = String[]
    function gcc_link_flags(p::Linux)
        if arch(p) == :powerpc64le && select_gcc_version(p).major == 4
            return ["-L/opt/$(target)/$(target)/sys-root/lib64", "-Wl,-rpath-link,/opt/$(target)/$(target)/sys-root/lib64"]
        end
        return String[]
    end

    # C/C++/Fortran
    gcc(io::IO, p::Platform)      = wrapper(io, "/opt/$(triplet(p))/bin/$(triplet(p))-gcc $(gcc_flags(p))"; hash_args=true, link_only_flags=gcc_link_flags(p))
    gxx(io::IO, p::Platform)      = wrapper(io, "/opt/$(triplet(p))/bin/$(triplet(p))-g++ $(gcc_flags(p))"; hash_args=true, link_only_flags=gcc_link_flags(p))
    gfortran(io::IO, p::Platform) = wrapper(io, "/opt/$(triplet(p))/bin/$(triplet(p))-gfortran $(fortran_flags(p))")
    clang(io::IO, p::Platform)    = wrapper(io, "/opt/$(host_target)/bin/clang $(clang_flags(p))"; link_only_flags=clang_link_flags(p))
    clangxx(io::IO, p::Platform)  = wrapper(io, "/opt/$(host_target)/bin/clang++ $(clang_flags(p))"; link_only_flags=clang_link_flags(p))
    objc(io::IO, p::Platform)     = wrapper(io, "/opt/$(host_target)/bin/clang -x objective-c $(clang_flags(p))"; link_only_flags=clang_link_flags(p))

    # Our general `cc`  points to `gcc` for most systems, but `clang` for MacOS and FreeBSD
    cc(io::IO, p::Platform) = gcc(io, p)
    cxx(io::IO, p::Platform) = gxx(io, p)
    fc(io::IO, p::Platform) = gfortran(io, p)
    cc(io::IO, p::Union{MacOS,FreeBSD}) = clang(io, p)
    cxx(io::IO, p::Union{MacOS,FreeBSD}) = clangxx(io, p)
    
    # Go stuff where we build an environment mapping each time we invoke `go-${target}`
    GOOS(p::Linux) = "linux"
    GOOS(p::MacOS) = "darwin"
    GOOS(p::Windows) = "windows"
    GOOS(p::FreeBSD) = "freebsd"
    function GOARCH(p::Platform)
        arch_mapping = Dict(
            :armv7l => "arm",
            :aarch64 => "arm64",
            :x86_64 => "amd64",
            :i686 => "386",
            :powerpc64le => "ppc64le",
        )
        return arch_mapping[arch(p)]
    end
    function go(io::IO, p::Platform)
        env = Dict(
            "GOOS" => GOOS(p),
            "GOARCH" => GOARCH(p),
        )
        return wrapper(io, "/opt/$(host_target)/go/bin/go"; env=env, allow_ccache=false)
    end

    # Rust stuff
    rust_flags(p::Platform) = "--target=$(map_rust_target(p)) -C linker=$(triplet(p))-gcc"
    rustc(io::IO, p::Platform) = wrapper(io, "/opt/$(rust_target)/bin/rustc $(rust_flags(p))"; allow_ccache=false)
    rustup(io::IO, p::Platform) = wrapper(io, "/opt/$(rust_target)/bin/rustup"; allow_ccache=false)
    cargo(io::IO, p::Platform) = wrapper(io, "/opt/$(rust_target)/bin/cargo"; allow_ccache=false)

    # Meson REQUIRES that `CC`, `CXX`, etc.. are set to the host utils.  womp womp.
    function meson(io::IO, p::Platform)
        meson_env = Dict(
            "AR"     => "$(host_target)-ar",
            "CC"     => "$(host_target)-cc",
            "CXX"    => "$(host_target)-c++",
            "FC"     => "$(host_target)-f77",
            "LD"     => "$(host_target)-ld",
            "NM"     => "$(host_target)-nm",
            "OBJC"   => "$(host_target)-objc",
            "RANLIB" => "$(host_target)-ranlib",
        )
        wrapper(io, "/usr/bin/meson"; allow_ccache=false, env=meson_env)
    end


    # Default these tools to the "target tool" versions, will override later
    for tool in (:ar, :as, :cpp, :ld, :nm, :libtool, :objcopy, :objdump, :otool,
                 :ranlib, :readelf, :strip, :install_name_tool, :windres, :winmc)
        @eval $(tool)(io::IO, p::Platform) = $(wrapper)(io, string("/opt/", triplet(p), "/bin/", triplet(p), "-", $(string(tool))); allow_ccache=false)
    end
 
    # c++filt is hard to write in symbols
    cxxfilt(io::IO, p::Platform) = wrapper(io, "/opt/$(triplet(p))/bin/$(triplet(p))-c++filt"; allow_ccache=false)
    cxxfilt(io::IO, p::MacOS) = wrapper(io, string("/opt/", triplet(p), "/bin/llvm-cxxfilt"); allow_ccache=false)

    # Overrides for macOS binutils because Apple is always so "special"
    for tool in (:ar, :ranlib)
        @eval $(tool)(io::IO, p::MacOS) = $(wrapper)(io, string("/opt/", triplet(p), "/bin/llvm-", $tool))
    end

    function write_wrapper(wrappergen, p, fname)
        open(io -> Base.invokelatest(wrappergen, io, p), joinpath(bin_path, fname), "w")
        chmod(joinpath(bin_path, fname), 0o775)
    end

    ## Generate compiler wrappers for both our target and our host
    for p in unique(abi_agnostic.((platform, host_platform)))
        t = triplet(p)

        # Generate `:c` compilers
        if :c in compilers
            write_wrapper(cc, p, "$(t)-cc")
            write_wrapper(cxx, p, "$(t)-c++")

            # Generate `gcc`, `g++`, `clang` and `clang++`
            write_wrapper(gcc, p, "$(t)-gcc")
            write_wrapper(gxx, p, "$(t)-g++")
            write_wrapper(clang, p, "$(t)-clang")
            write_wrapper(clangxx, p, "$(t)-clang++")
            write_wrapper(objc, p, "$(t)-objc")

            # Someday, you will be split out
            write_wrapper(gfortran, p, "$(t)-f77")
            write_wrapper(gfortran, p, "$(t)-gfortran")
        end


        # Binutils (we always do these)
        write_wrapper(ar, p, "$(t)-ar")
        write_wrapper(as, p, "$(t)-as")
        write_wrapper(cpp, p, "$(t)-cpp")
        write_wrapper(cxxfilt, p, "$(t)-c++filt")
        write_wrapper(ld, p, "$(t)-ld")
        write_wrapper(nm, p, "$(t)-nm")
        write_wrapper(libtool, p, "$(t)-libtool")
        write_wrapper(objcopy, p, "$(t)-objcopy")
        write_wrapper(objdump, p, "$(t)-objdump")
        write_wrapper(ranlib, p, "$(t)-ranlib")
        write_wrapper(readelf, p, "$(t)-readelf")
        write_wrapper(strip, p, "$(t)-strip")
        write_wrapper(windres, p, "$(t)-windres")
        write_wrapper(winmc, p, "$(t)-winmc")

        # Special mac stuff
        write_wrapper(install_name_tool, p, "$(t)-install_name_tool")
        write_wrapper(otool, p, "$(t)-otool")

        # Generate go stuff
        if :go in compilers
            write_wrapper(go, p, "$(t)-go")
        end
    end

    # Rust stuff doesn't use the normal "host" platform, it uses x86_64-linux-gnu, so we always have THREE around,
    # because clever build systems like `meson` ask Rust what its native system is, and it truthfully answers
    # `x86_64-linux-gnu`, while other build systems might say `x86_64-linux-musl` with no less accuracy.  So for
    # safety, we just ship all three all the time.
    if :rust in compilers
        for p in unique(abi_agnostic.((platform, host_platform, rust_platform)))
            t = triplet(p)
            write_wrapper(rustc, p, "$(t)-rustc")
            write_wrapper(rustup, p, "$(t)-rustup")
            write_wrapper(cargo, p, "$(t)-cargo")
        end
    end

    # Write a single wrapper for `meson`
    write_wrapper(meson, host_platform, "meson")

    default_tools = [
        # Binutils
        "ar", "as", "c++filt", "ld", "nm", "libtool", "objcopy", "ranlib", "readelf", "strip",
    ]

    if platform isa MacOS
        append!(default_tools, ("dsymutil", "lipo", "otool", "install_name_tool"))
    elseif platform isa Windows
        append!(default_tools, ("windres", "winmc"))
    end

    if :c in compilers
        append!(default_tools, ("cc", "c++", "cpp", "f77", "gfortran", "gcc", "clang", "g++", "clang++", "objc"))
    end
    if :rust in compilers
        append!(default_tools, ("rustc","rustup","cargo"))
    end
    if :go in compilers
        append!(default_tools, ("go",))
    end
    # Create symlinks for default compiler invocations, invoke target toolchain
    for tool in default_tools
        symlink("$(target)-$(tool)", joinpath(bin_path, tool))
    end
end

# Translation mappers for our target names to cargo-compatible ones
map_rust_arch(p::Platform) = arch(p) == :armv7l ? :armv7 : arch(p)
map_rust_target(p::MacOS) = "x86_64-apple-darwin"
map_rust_target(p::FreeBSD) = "x86_64-unknown-freebsd"
map_rust_target(p::Windows) = "$(map_rust_arch(p))-pc-windows-gnu"
map_rust_target(p::Platform) = "$(map_rust_arch(p))-unknown-linux-$(libc(p) == :glibc ? "gnu" : libc(p))$(something(call_abi(p), ""))"

"""
    platform_envs(platform::Platform)

Given a `platform`, generate a `Dict` mapping representing all the environment
variables to be set within the build environment to force compiles toward the
defined target architecture.  Examples of things set are `PATH`, `CC`,
`RANLIB`, as well as nonstandard things like `target`.
"""
function platform_envs(platform::Platform, src_name::AbstractString; host_platform = Linux(:x86_64; libc=:musl), bootstrap::Bool=!isempty(bootstrap_list), verbose::Bool = false)
    global use_ccache

    # Convert platform to a triplet, but strip out the ABI parts
    target = triplet(abi_agnostic(platform))
    host_target = triplet(abi_agnostic(host_platform))
    rust_host = Linux(:x86_64; libc=:glibc)

    # Prefix, libdir, etc...
    prefix = "/workspace/destdir"
    if platform isa Windows
        libdir = "$(prefix)/bin"
    else
        libdir = "$(prefix)/lib"
    end

    if Base.have_color
        PS1 = string(
            "\\[",
            Base.text_colors[:light_blue],
            "\\]",
            "sandbox",
            "\\[",
            Base.text_colors[:normal],
            "\\]",
            ":",
            "\\[",
            Base.text_colors[:yellow],
            "\\]",
            "\${PWD//\$WORKSPACE/\\\\\$\\{WORKSPACE\\}}",
            "\\[",
            Base.text_colors[:normal],
            "\\]",
            " \\\$ ",
        )
    else
        PS1 = "sandbox:\${PWD//\$WORKSPACE/\\\\\$\\{WORKSPACE\\}} \\\$ "
    end

    # Base mappings
    mapping = Dict(
        # Platform information (we save a `bb_target` because sometimes `target` gets
        # overwritten in `./configure`, and we want tools like `uname` to still see it)
        "bb_target" => target,
        "target" => target,
        "rust_target" => map_rust_target(platform),
        "rust_host" => map_rust_target(rust_host), # use glibc since musl is broken. :( https://github.com/rust-lang/rust/issues/59302
        "nproc" => "$(Sys.CPU_THREADS)",
        "nbits" => target_nbits(target),
        "proc_family" => target_proc_family(target),
        "dlext" => target_dlext(target),
        "exeext" => target_exeext(target),
        "PATH" => "/usr/local/bin:/usr/local/sbin:/usr/bin:/usr/sbin:/bin:/sbin",
        "MACHTYPE" => "x86_64-linux-musl",

        # Set location parameters
        "WORKSPACE" => "/workspace",
        "prefix" => prefix,
        "bindir" => "$(prefix)/bin",
        "libdir" => libdir,

        # Fancyness!
        "USER" => get(ENV, "USER", "julia"),
        # Docker filters out `PS1` so we route around it
        "HIDDEN_PS1" => PS1,
        "VERBOSE" => "$(verbose)",
        "V" => "$(verbose)",
        "HISTFILE"=>"/meta/.bash_history",
        "TERM" => "screen",
        "SRC_NAME" => src_name,
    )

    # If we're bootstrapping, that's it, quit out.
    if bootstrap
        return mapping
    end

    # Helper for generating the library include path for a target.  MacOS, as usual,
    # puts things in slightly different place.
    function target_lib_dir(p::Platform)
        t = triplet(abi_agnostic(p))
        return "/opt/$(t)/$(t)/lib64:/opt/$(t)/$(t)/lib"
    end
    function target_lib_dir(p::MacOS)
        t = triplet(abi_agnostic(p))
        return "/opt/$(t)/$(t)/lib:/opt/$(t)/lib"
    end

    merge!(mapping, Dict(
        "PATH" => join((
            # First things first, our compiler wrappers trump all
            "/opt/bin",
            # Allow users to use things like x86_64-linux-gnu here
            "/opt/$(target)/bin",
            "/opt/$(host_target)/bin",
            # Default alpine PATH
            mapping["PATH"],
            # Finally, dependency tools
            "$(prefix)/bin",
        ), ":"),

        "LD_LIBRARY_PATH" => join((
           # Start with the default musl ld path
           "/usr/local/lib64:/usr/local/lib:/usr/local/lib:/usr/lib",
            # Add our loader directories
            "/lib64:/lib",
            # Add our target/host-specific library directories for compiler support libraries
            target_lib_dir(host_platform),
            target_lib_dir(rust_host),
            target_lib_dir(platform),
            # Finally, dependencies
            "$(prefix)/lib64:$(prefix)/lib",
        ), ":"),

        # Default mappings for some tools
        "CC" => "cc",
        "CXX" => "c++",
        "OBJC" => "objc",
        "FC" => "gfortran",
        "GO" => "go",
        "RUSTC" => "rustc",
        "CARGO" => "cargo",

        # Go stuff
        "GOCACHE" => "/workspace/.gocache",
        "GOPATH" => "/workspace/.gopath",
        "GOARM" => "7", # default to armv7

        # Rust stuff
        "CARGO_BUILD_TARGET" => map_rust_target(platform),
        "CARGO_HOME" => "/opt/$(triplet(rust_host))",
        "RUSTUP_HOME" => "/opt/$(triplet(rust_host))",
        "RUSTUP_TOOLCHAIN" => "stable-$(map_rust_target(rust_host))",

        # We conditionally add on some compiler flags; we'll cull empty ones at the end
        "USE_CCACHE" => "$(use_ccache)",
        "LLVM_TARGET" => target,
        "LLVM_HOST_TARGET" => host_target,

        # Let the user parameterize their scripts for toolchain locations
        "CMAKE_HOST_TOOLCHAIN" => "/opt/$(host_target)/$(host_target).cmake",
        "CMAKE_TARGET_TOOLCHAIN" => "/opt/$(target)/$(target).cmake",
        "MESON_HOST_TOOLCHAIN" => "/opt/$(host_target)/$(host_target).meson",
        "MESON_TARGET_TOOLCHAIN" => "/opt/$(target)/$(target).meson",

        # We should always be looking for packages already in the prefix
<<<<<<< HEAD
        "PKG_CONFIG_PATH" => "/workspace/destdir/lib/pkgconfig:/workspace/destdir/share/pkgconfig",
        "PKG_CONFIG_SYSROOT_DIR" => "/workspace/destdir",
=======
        "PKG_CONFIG_PATH" => "$(prefix)/lib/pkgconfig:$(prefix)/share/pkgconfig",
        "PKG_CONFIG_SYSROOT_DIR" => prefix,
>>>>>>> 73a06783

        # ccache options
        "CCACHE_COMPILERCHECK" => "content",

        # Things to help us step closer to reproducible builds; eliminate timestamp
        # variability within our binaries.
        "SOURCE_DATE_EPOCH" => "0",
        "ZERO_AR_DATE" => "1",
    ))

    # If we're on macOS, we give a hint to things like `configure` that they should use this as the linker
    if isa(platform, MacOS)
        mapping["LD"] = "/opt/$(target)/bin/ld64.macos"
    end

    # There is no broad agreement on what host compilers should be called,
    # so we set all the environment variables that we've seen them called
    # and hope for the best.
    for host_map in (tool -> "HOST$(tool)", tool -> "$(tool)_FOR_BUILD", tool -> "BUILD_$(tool)", tool -> "$(tool)_BUILD")
        # First, do the simple tools where it's just X => $(host_target)-x:
        for tool in ("AR", "AS", "LD", "LIPO", "NM", "RANLIB", "READELF", "OBJCOPY", "OBJDUMP", "STRIP")
            mapping[host_map(tool)] = "$(host_target)-$(lowercase(tool))"
        end

        # Next, the more custom tool mappings
        for (env_name, tool) in (
            "CC" => "$(host_target)-gcc",
            "CXX" => "$(host_target)-g++",
            "DSYMUTIL" => "llvm-dsymutil",
            "FC" => "$(host_target)-gfortran"
           )
            mapping[host_map(env_name)] = tool
        end
    end

    return mapping
end

runner_override = ""
function preferred_runner()
    global runner_override
    if runner_override != ""
        if runner_override in ["userns", "privileged"]
            return UserNSRunner
        elseif runner_override in ["docker"]
            return DockerRunner
        end
    end

    @static if Sys.islinux()
        return UserNSRunner
    else
        return DockerRunner
    end
end

"""
    runshell(platform::Platform = platform_key_abi())

Launch an interactive shell session within the user namespace, with environment
setup to target the given `platform`.
"""
function runshell(platform::Platform = platform_key_abi(); kwargs...)
    runshell(preferred_runner(), platform; kwargs...)
end

function runshell(r::Runner, args...; kwargs...)
    run_interactive(r, `/bin/bash -l`, args...; kwargs...)
end

function runshell(::Type{R}, platform::Platform = platform_key_abi(); verbose::Bool=false,kwargs...) where {R <: Runner}
    return runshell(R(pwd(); cwd="/workspace/", platform=platform, verbose=verbose, kwargs...); verbose=verbose)
end<|MERGE_RESOLUTION|>--- conflicted
+++ resolved
@@ -534,13 +534,8 @@
         "MESON_TARGET_TOOLCHAIN" => "/opt/$(target)/$(target).meson",
 
         # We should always be looking for packages already in the prefix
-<<<<<<< HEAD
-        "PKG_CONFIG_PATH" => "/workspace/destdir/lib/pkgconfig:/workspace/destdir/share/pkgconfig",
-        "PKG_CONFIG_SYSROOT_DIR" => "/workspace/destdir",
-=======
         "PKG_CONFIG_PATH" => "$(prefix)/lib/pkgconfig:$(prefix)/share/pkgconfig",
         "PKG_CONFIG_SYSROOT_DIR" => prefix,
->>>>>>> 73a06783
 
         # ccache options
         "CCACHE_COMPILERCHECK" => "content",
