--- conflicted
+++ resolved
@@ -1288,11 +1288,7 @@
         # https://github.com/JuliaPackaging/Yggdrasil/blob/master/0_RootFS/gcc_sources.jl
         if arch(platform) in ("armv7l", "aarch64")
             mapping["GNU_LIBC_VERSION"] = "glibc 2.19"
-<<<<<<< HEAD
-        elseif arch(platform) in ("powerpc64le", "riscv64")
-=======
-        elseif arch(platform) in ("x86_64", "i686",  "powerpc64le")
->>>>>>> a79769dc
+        elseif arch(platform) in ("x86_64", "i686",  "powerpc64le", "riscv64")
             mapping["GNU_LIBC_VERSION"] = "glibc 2.17"
         end
     end
