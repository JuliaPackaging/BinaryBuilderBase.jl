--- conflicted
+++ resolved
@@ -1,11 +1,8 @@
 name = "BinaryBuilderBase"
 uuid = "7f725544-6523-48cd-82d1-3fa08ff4056e"
 authors = ["Elliot Saba <staticfloat@gmail.com>"]
-<<<<<<< HEAD
-version = "1.1.0"
-=======
-version = "1.1.2"
->>>>>>> 0ecd8d77
+version = "1.2.0"
+
 
 [deps]
 CodecZlib = "944b1d66-785c-5afd-91f1-9de20f533193"
